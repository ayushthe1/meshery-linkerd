--- conflicted
+++ resolved
@@ -26,16 +26,9 @@
 
 var Meshmodelmetadata = make(map[string]interface{})
 
-<<<<<<< HEAD
 var MeshModelConfig = adapter.MeshModelConfig{ //Move to build/config.go
 	Category: "Orchestration & Management",
 	Metadata: Meshmodelmetadata,
-=======
-var MeshModelConfig = adapter.MeshModelConfig{ // Move to build/config.go
-	Category:    "Orchestration & Management",
-	SubCategory: "Service Mesh",
-	Metadata:    Meshmodelmetadata,
->>>>>>> 09d6b760
 }
 
 // NewConfig creates the configuration for creating components
