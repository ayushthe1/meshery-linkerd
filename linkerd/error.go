// Package linkerd - Error codes for the adapter
package linkerd

import (
	"github.com/layer5io/meshkit/errors"
)

var (
	// ErrInstallLinkerdCode is the error code for ErrInstallLinkerd
	ErrInstallLinkerdCode = "1003"
	// ErrMeshConfigCode is the error code for ErrMeshConfig
	ErrMeshConfigCode = "1004"
	// ErrFetchManifestCode is the error code for ErrFetchManifest
	ErrFetchManifestCode = "1005"
	// ErrDownloadBinaryCode is the error code for ErrDownloadBinary
	ErrDownloadBinaryCode = "1006"
	// ErrInstallBinaryCode is the error code for ErrInstallBinary
	ErrInstallBinaryCode = "1007"
	// ErrClientConfigCode is the error code for ErrClientConfig
	ErrClientConfigCode = "1008"
	// ErrClientSetCode is the error code for ErrClientSet
	ErrClientSetCode = "1009"
	// ErrSampleAppCode is the error code for ErrSampleApp
	ErrSampleAppCode = "1011"
	// ErrCustomOperationCode is the error code for ErrCustomOperation
	ErrCustomOperationCode = "1012"
	// ErrOpInvalidCode is the error code for ErrOpInvalid
	ErrOpInvalidCode = "1013"
	// ErrInvalidOAMComponentTypeCode represents the error code which is
	// generated when an invalid oam component is requested
	ErrInvalidOAMComponentTypeCode = "1014"
	// ErrLinkerdCoreComponentFailCode represents the error code which is
	// generated when an linkerd core operations fails
	ErrLinkerdCoreComponentFailCode = "1015"
	// ErrProcessOAMCode represents the error code which is
	// generated when an OAM operations fails
	ErrProcessOAMCode = "1016"
	// ErrParseLinkerdCoreComponentCode represents the error code which is
	// generated when linkerd core component manifest parsing fails
	ErrParseLinkerdCoreComponentCode = "1017"
	// ErrParseOAMComponentCode represents the error code which is
	// generated during the OAM component parsing
	ErrParseOAMComponentCode = "1018"
	// ErrParseOAMConfigCode represents the error code which is
	// generated during the OAM configuration parsing
	ErrParseOAMConfigCode = "1019"

	// ErrApplyHelmChartCode represents the error code which is
	// generated during the Helm Chart installation
	ErrApplyHelmChartCode = "1020"

	// ErrNilClientCode represents the error code which is
	// generated when kubernetes client is nil
	ErrNilClientCode = "1019"

	//ErrAddonFromHelmCode represents the error while installing addons through helm charts
	ErrAddonFromHelmCode = "replace"

	//ErrInvalidVersionForMeshInstallationCode represents the error while installing mesh through helm charts with invalid version
	ErrInvalidVersionForMeshInstallationCode = "replace"

	//ErrAnnotatingNamespaceCode represents the error while annotating namespace
	ErrAnnotatingNamespaceCode = "replace"
	//ErrInvalidVersionForMeshInstallation represents the error while installing mesh through helm charts with invalid version
	ErrInvalidVersionForMeshInstallation = errors.New(ErrInvalidVersionForMeshInstallationCode, errors.Alert, []string{"Invalid version passed for helm based installation"}, []string{"Version passed is invalid"}, []string{"Version might not be prefixed with \"stable-\" or \"edge-\""}, []string{"Version should be prefixed with \"stable-\" or \"edge-\"", "Version might be empty"})
	// ErrOpInvalid is the error for invalid operation
	ErrOpInvalid = errors.New(ErrOpInvalidCode, errors.Alert, []string{"Invalid operation"}, []string{}, []string{}, []string{})

	// ErrParseOAMComponent represents the error which is
	// generated during the OAM component parsing
	ErrParseOAMComponent = errors.New(ErrParseOAMComponentCode, errors.Alert, []string{"error parsing the component"}, []string{"Error occurred while prasing application component in the OAM request made"}, []string{"Invalid OAM component passed in OAM request"}, []string{"Check if your request has vaild OAM components"})

	// ErrParseOAMConfig represents the error which is
	// generated during the OAM configuration parsing
<<<<<<< HEAD
	ErrParseOAMConfig = errors.New(ErrParseOAMConfigCode, errors.Alert, []string{"error parsing the configuration"}, []string{"Error occured while prasing component config in the OAM request made"}, []string{"Invalid OAM config passed in OAM request"}, []string{"Check if your request has vaild OAM config"})
	// ErrNilClient represents the error which is
	// generated when kubernetes client is nil
	ErrNilClient = errors.New(ErrNilClientCode, errors.Alert, []string{"kubernetes client not initialized"}, []string{"Kubernetes client is nil"}, []string{"kubernetes client not initialized"}, []string{"Reconnect the adapter to Meshery server"})
=======
	ErrParseOAMConfig = errors.New(ErrParseOAMConfigCode, errors.Alert, []string{"error parsing the configuration"}, []string{"Error occurred while prasing component config in the OAM request made"}, []string{"Invalid OAM config passed in OAM request"}, []string{"Check if your request has vaild OAM config"})
>>>>>>> 33fddc10
)

// ErrInstallLinkerd is the error for install mesh
func ErrInstallLinkerd(err error) error {
	return errors.New(ErrInstallLinkerdCode, errors.Alert, []string{"Error with Linkerd operation: "}, []string{err.Error()}, []string{}, []string{})
}

// ErrMeshConfig is the error for mesh config
func ErrMeshConfig(err error) error {
	return errors.New(ErrMeshConfigCode, errors.Alert, []string{"Error configuration mesh: "}, []string{err.Error()}, []string{}, []string{})
}

// ErrFetchManifest is the error for mesh port forward
func ErrFetchManifest(err error, des string) error {
	return errors.New(ErrFetchManifestCode, errors.Alert, []string{"Error fetching mesh manifest: %s", des}, []string{err.Error()}, []string{}, []string{})
}

// ErrDownloadBinary is the error while downloading linkerd binary
func ErrDownloadBinary(err error) error {
	return errors.New(ErrDownloadBinaryCode, errors.Alert, []string{"Error downloading Linkerd binary: "}, []string{err.Error()}, []string{"Checkout https://docs.github.com/en/rest/reference/repos#releases for more details"}, []string{})
}

// ErrInstallBinary is the error while downloading linkerd binary
func ErrInstallBinary(err error) error {
	return errors.New(ErrInstallBinaryCode, errors.Alert, []string{"Error installing Linkerd binary: "}, []string{err.Error()}, []string{}, []string{})
}

// ErrClientConfig is the error for setting client config
func ErrClientConfig(err error) error {
	return errors.New(ErrClientConfigCode, errors.Alert, []string{"Error setting client config: "}, []string{err.Error()}, []string{}, []string{})
}

// ErrClientSet is the error for setting clientset
func ErrClientSet(err error) error {
	return errors.New(ErrClientSetCode, errors.Alert, []string{"Error setting clientset: "}, []string{err.Error()}, []string{}, []string{})
}

// ErrSampleApp is the error for streaming event
func ErrSampleApp(err error) error {
	return errors.New(ErrSampleAppCode, errors.Alert, []string{"Error with sample app operation"}, []string{err.Error(), "Error occurred while trying to install a sample application using manifests"}, []string{"Invalid kubeclient config", "Invalid manifest"}, []string{"Reconnect your adapter to meshery server to refresh the kubeclient"})
}

// ErrCustomOperation is the error for streaming event
func ErrCustomOperation(err error) error {
	return errors.New(ErrCustomOperationCode, errors.Alert, []string{"Error with custom operation"}, []string{"Error occurred while applying custom manifest to the cluster", err.Error()}, []string{"Invalid kubeclient config", "Invalid manifest"}, []string{"Make sure to apply a valid kubernetes manifest"})
}

// ErrParseLinkerdCoreComponent is the error when linkerd core component manifest parsing fails
func ErrParseLinkerdCoreComponent(err error) error {
	return errors.New(ErrParseLinkerdCoreComponentCode, errors.Alert, []string{"linkerd core component manifest parsing failing"}, []string{err.Error()}, []string{}, []string{})
}

// ErrInvalidOAMComponentType is the error when the OAM component name is not valid
func ErrInvalidOAMComponentType(compName string) error {
	return errors.New(ErrInvalidOAMComponentTypeCode, errors.Alert, []string{"invalid OAM component name: ", compName}, []string{}, []string{}, []string{})
}

// ErrLinkerdCoreComponentFail is the error when core linkerd component processing fails
func ErrLinkerdCoreComponentFail(err error) error {
	return errors.New(ErrLinkerdCoreComponentFailCode, errors.Alert, []string{"error in linkerd core component"}, []string{err.Error()}, []string{}, []string{})
}

// ErrProcessOAM is a generic error which is thrown when an OAM operations fails
func ErrProcessOAM(err error) error {
	return errors.New(ErrProcessOAMCode, errors.Alert, []string{"error performing OAM operations"}, []string{err.Error()}, []string{}, []string{})
}

// ErrApplyHelmChart is an error which is thrown when apply helm chart fails
func ErrApplyHelmChart(err error) error {
	return errors.New(ErrApplyHelmChartCode, errors.Alert, []string{"error applying helm chart"}, []string{err.Error()}, []string{}, []string{})
}

// ErrAddonFromHelm is the error for installing addons through helm chart
func ErrAddonFromHelm(err error) error {
	return errors.New(ErrAddonFromHelmCode, errors.Alert, []string{"Error with addon install operation by helm chart"}, []string{err.Error()}, []string{"The helm chart URL in additional properties of addon Operation might be incorrect", "The helm installation failed due to any other reason"}, []string{})
}

//ErrAnnotatingNamespace is the error while annotating the namespace
func ErrAnnotatingNamespace(err error) error {
	return errors.New(ErrAddonFromHelmCode, errors.Alert, []string{"Error with annotating namespace"}, []string{err.Error()}, []string{"Could not get the namespace in cluster", "Could not update namespace in cluster"}, []string{"Make sure the cluster is reachable"})
}<|MERGE_RESOLUTION|>--- conflicted
+++ resolved
@@ -72,14 +72,10 @@
 
 	// ErrParseOAMConfig represents the error which is
 	// generated during the OAM configuration parsing
-<<<<<<< HEAD
 	ErrParseOAMConfig = errors.New(ErrParseOAMConfigCode, errors.Alert, []string{"error parsing the configuration"}, []string{"Error occured while prasing component config in the OAM request made"}, []string{"Invalid OAM config passed in OAM request"}, []string{"Check if your request has vaild OAM config"})
 	// ErrNilClient represents the error which is
 	// generated when kubernetes client is nil
 	ErrNilClient = errors.New(ErrNilClientCode, errors.Alert, []string{"kubernetes client not initialized"}, []string{"Kubernetes client is nil"}, []string{"kubernetes client not initialized"}, []string{"Reconnect the adapter to Meshery server"})
-=======
-	ErrParseOAMConfig = errors.New(ErrParseOAMConfigCode, errors.Alert, []string{"error parsing the configuration"}, []string{"Error occurred while prasing component config in the OAM request made"}, []string{"Invalid OAM config passed in OAM request"}, []string{"Check if your request has vaild OAM config"})
->>>>>>> 33fddc10
 )
 
 // ErrInstallLinkerd is the error for install mesh
