// Copyright 2019 Layer5.io
//
// Licensed under the Apache License, Version 2.0 (the "License");
// you may not use this file except in compliance with the License.
// You may obtain a copy of the License at
//
//     http://www.apache.org/licenses/LICENSE-2.0
//
// Unless required by applicable law or agreed to in writing, software
// distributed under the License is distributed on an "AS IS" BASIS,
// WITHOUT WARRANTIES OR CONDITIONS OF ANY KIND, either express or implied.
// See the License for the specific language governing permissions and
// limitations under the License.

package linkerd

import (
	"bytes"
	"encoding/json"
	"fmt"
	"io"
	"io/ioutil"
	"net/http"
	"os"
	"os/exec"
	"path"
	"runtime"
	"strings"
	"time"

	"github.com/pkg/errors"
	"github.com/sirupsen/logrus"
)

const (
	repoURL              = "https://api.github.com/repos/linkerd/linkerd2/releases/latest"
	emojivotoInstallFile = "https://run.linkerd.io/emojivoto.yml"
	booksAppInstallFile  = "https://run.linkerd.io/booksapp.yml"

	cachePeriod = 1 * time.Hour
)

var (
<<<<<<< HEAD
	URLSuffix          = "-" + runtime.GOOS //defining URLSuffix
=======
	URLSuffix          = "-" + runtime.GOOS
>>>>>>> 89f4e47a
	localFile          = path.Join(os.TempDir(), "linkerd-cli")
	emojivotoLocalFile = path.Join(os.TempDir(), "emojivoto.yml")
	booksAppLocalFile  = path.Join(os.TempDir(), "booksapp.yml")
)

// APIInfo is used to store individual response from GitHub release call
type APIInfo struct {
	TagName    string   `json:"tag_name,omitempty"`
	PreRelease bool     `json:"prerelease,omitempty"`
	Assets     []*Asset `json:"assets,omitempty"`
}

// Asset is used to store the individual asset data as part of a release
type Asset struct {
	Name        string `json:"name,omitempty"`
	State       string `json:"state,omitempty"`
	DownloadURL string `json:"browser_download_url,omitempty"`
}

func (iClient *Client) getLatestReleaseURL() error {

<<<<<<< HEAD
func (iClient *Client) getLatestReleaseURL() error {
=======
>>>>>>> 89f4e47a
	if iClient.linkerdReleaseDownloadURL == "" || time.Since(iClient.linkerdReleaseUpdatedAt) > cachePeriod {
		logrus.Debugf("API info url: %s", repoURL)
		resp, err := http.Get(repoURL)
		if err != nil {
			err = errors.Wrapf(err, "error getting latest version info")
			logrus.Error(err)
			return err
		}
		defer resp.Body.Close()

		if resp.StatusCode != http.StatusOK {
			err = fmt.Errorf("unable to fetch release info due to an unexpected status code: %d", resp.StatusCode)
			logrus.Error(err)
			return err
		}

		body, err := ioutil.ReadAll(resp.Body)
		if err != nil {
			err = errors.Wrapf(err, "error parsing response body")
			logrus.Error(err)
			return err
		}
		// logrus.Debugf("Raw api info: %s", body)
		result := &APIInfo{}
		err = json.Unmarshal(body, result)
		if err != nil {
			err = errors.Wrapf(err, "error unmarshalling response body")
			logrus.Error(err)
			return err
		}
		logrus.Debugf("retrieved api info: %+#v", result)
		if result != nil && result.Assets != nil && len(result.Assets) > 0 {
			for _, asset := range result.Assets {
				if strings.HasSuffix(asset.Name, URLSuffix) {
					iClient.linkerdReleaseVersion = strings.Replace(asset.Name, URLSuffix, "", -1)
					iClient.linkerdReleaseDownloadURL = asset.DownloadURL
					iClient.linkerdReleaseUpdatedAt = time.Now()
					return nil
				}
			}
		}
		err = errors.New("unable to extract the download URL")
		logrus.Error(err)
		return err
	}
	return nil
}

func (iClient *Client) downloadFile(urlToDownload, localFile string) error {
	dFile, err := os.Create(localFile)
	if err != nil {
		err = errors.Wrapf(err, "unable to create a file on the filesystem at %s", localFile)
		logrus.Error(err)
		return err
	}
	defer dFile.Close()

	resp, err := http.Get(urlToDownload)
	if err != nil {
		err = errors.Wrapf(err, "unable to download the file from URL: %s", iClient.linkerdReleaseDownloadURL)
		logrus.Error(err)
		return err
	}
	defer resp.Body.Close()

	if resp.StatusCode != http.StatusOK {
		err = fmt.Errorf("unable to download the file from URL: %s, status: %s", iClient.linkerdReleaseDownloadURL, resp.Status)
		logrus.Error(err)
		return err
	}

	_, err = io.Copy(dFile, resp.Body)
	if err != nil {
		err = errors.Wrapf(err, "unable to write the downloaded file to the file system at %s", localFile)
		logrus.Error(err)
		return err
	}
	err = os.Chmod(localFile, 0755)
	if err != nil {
		err = errors.Wrapf(err, "unable to change permission on %s", localFile)
		logrus.Error(err)
		return err
	}
	return nil
}

func (iClient *Client) downloadLinkerd() error {
	logrus.Debug("preparing to download the latest linkerd release")
	err := iClient.getLatestReleaseURL()
	if err != nil {
		return err
	}
	fileName := iClient.linkerdReleaseVersion
	downloadURL := iClient.linkerdReleaseDownloadURL
	logrus.Debugf("retrieved latest file name: %s and download url: %s", fileName, downloadURL)

	proceedWithDownload := true

	lFileStat, err := os.Stat(localFile)
	if err == nil {
		if time.Since(lFileStat.ModTime()) > cachePeriod {
			proceedWithDownload = true
		} else {
			proceedWithDownload = false
		}
	}

	if proceedWithDownload {
		if err = iClient.downloadFile(downloadURL, localFile); err != nil {
			return err
		}
		logrus.Debug("package successfully downloaded . . .")
	}
	return nil
}

func (iClient *Client) execute(command ...string) (string, string, error) {
	err := iClient.downloadLinkerd()
	if err != nil {
		return "", "", err
	}
	logrus.Debugf("checking if install file exists at path: %s", localFile)
	_, err = os.Stat(localFile)
	if err != nil {

	}
	// fileContents, err := ioutil.ReadFile(installFileLoc)
	// if err != nil {
	// 	err = errors.Wrap(err, "unable to read file")
	// 	logrus.Error(err)
	// 	return "", err
	// }
	// return string(fileContents), nil

	// TODO: execute
	logrus.Debugf("command to be executed: %s %v", localFile, command)
	cmd := exec.Command(localFile, command...)
	var outb, errb bytes.Buffer
	cmd.Stdout = &outb
	cmd.Stderr = &errb
	// err = cmd.Run()
	cmd.Run()
	// if err != nil {
	// 	err = errors.Wrapf(err, "error while executing requested command")
	// 	logrus.Error(err)
	// 	return "", "", err
	// }
	logrus.Debugf("Received output: %s", outb.String())
	logrus.Debugf("Received error: %s", errb.String())
	return outb.String(), errb.String(), nil
}

/*
func (iClient *Client) getEmojivotoYAML(inject bool) (string, error) {


	// proceedWithDownload := true

	// lFileStat, err := os.Stat(emojivotoLocalFile)
	// if err == nil {
	// 	if time.Since(lFileStat.ModTime()) > cachePeriod {
	// 		proceedWithDownload = true
	// 	} else {
	// 		proceedWithDownload = false
	// 	}
	// }

	// if proceedWithDownload {
	// 	if err = iClient.downloadFile(emojivotoInstallFile, emojivotoLocalFile); err != nil {
	// 		return "", err
	// 	}
	// 	logrus.Debug("package successfully downloaded . . .")
	// }

	// if inject {
	// 	output, er, err := iClient.Execute("inject", "--verbose", emojivotoLocalFile)
	// 	if er != "" {
	// 		err = fmt.Errorf("received error while attempting to inject sidecar config: %s", er)
	// 		logrus.Error(err)
	// 		return "", err
	// 	}
	// 	if err != nil {
	// 		err = errors.Wrapf(err, "received error while attempting to inject sidecar config")
	// 		logrus.Error(err)
	// 		return "", err
	// 	}
	// 	return output, err
	// }
	// b, err := ioutil.ReadFile(emojivotoLocalFile)
	return string(b), err
}
*/

func (iClient *Client) getYAML(remoteURL, localFile string) (string, error) {

	proceedWithDownload := true

	lFileStat, err := os.Stat(localFile)
	if err == nil {
		if time.Since(lFileStat.ModTime()) > cachePeriod {
			proceedWithDownload = true
		} else {
			proceedWithDownload = false
		}
	}

	if proceedWithDownload {
		if err = iClient.downloadFile(remoteURL, localFile); err != nil {
			return "", err
		}
		logrus.Debug("file successfully downloaded . . .")
	}

	b, err := ioutil.ReadFile(localFile)
	return string(b), err
}<|MERGE_RESOLUTION|>--- conflicted
+++ resolved
@@ -41,11 +41,7 @@
 )
 
 var (
-<<<<<<< HEAD
 	URLSuffix          = "-" + runtime.GOOS //defining URLSuffix
-=======
-	URLSuffix          = "-" + runtime.GOOS
->>>>>>> 89f4e47a
 	localFile          = path.Join(os.TempDir(), "linkerd-cli")
 	emojivotoLocalFile = path.Join(os.TempDir(), "emojivoto.yml")
 	booksAppLocalFile  = path.Join(os.TempDir(), "booksapp.yml")
@@ -67,10 +63,6 @@
 
 func (iClient *Client) getLatestReleaseURL() error {
 
-<<<<<<< HEAD
-func (iClient *Client) getLatestReleaseURL() error {
-=======
->>>>>>> 89f4e47a
 	if iClient.linkerdReleaseDownloadURL == "" || time.Since(iClient.linkerdReleaseUpdatedAt) > cachePeriod {
 		logrus.Debugf("API info url: %s", repoURL)
 		resp, err := http.Get(repoURL)
