--- conflicted
+++ resolved
@@ -46,7 +46,7 @@
 	emojivotoLocalFile = path.Join(os.TempDir(), "emojivoto.yml")
 	booksAppLocalFile  = path.Join(os.TempDir(), "booksapp.yml")
 )
-<<<<<<< HEAD
+
 //to solve 
 type APIInfo struct { 
 	TagName    string   `json:"tag_name,omitempty"`
@@ -61,7 +61,7 @@
 } 
 
 func (iClient *LinkerdClient) getLatestReleaseURL() error {
-=======
+
 
 // APIInfo is used to store individual response from GitHub release call
 type APIInfo struct {
@@ -78,7 +78,7 @@
 }
 
 func (iClient *Client) getLatestReleaseURL() error {
->>>>>>> 1d17398a
+
 	if iClient.linkerdReleaseDownloadURL == "" || time.Since(iClient.linkerdReleaseUpdatedAt) > cachePeriod {
 		logrus.Debugf("API info url: %s", repoURL)
 		resp, err := http.Get(repoURL)
