name: Meshery Linkerd
on:
  push:
    branches:
<<<<<<< HEAD
      - "*"
=======
      - 'master'
>>>>>>> 72e00bc3
    tags:
      - "v*"
  pull_request:
    branches:
      - 'master'
jobs:
  golangci:
    name: golangci-lint
    runs-on: ubuntu-latest
    steps:
<<<<<<< HEAD
      - name: Check out code
        uses: actions/checkout@master
        with:
          fetch-depth: 1
      - name: Setup Go
        uses: actions/setup-go@v1
        with:
          go-version: ${{ secrets.GO_VERSION }}
      - run: GOPROXY=direct GOSUMDB=off go get -u golang.org/x/lint/golint; go list ./linkerd/... | grep -v /vendor/ | xargs -L1 /home/runner/go/bin/golint -set_exit_status
  error_check:
    name: Error check
    runs-on: ubuntu-latest
    steps:
      - name: Check out code
        uses: actions/checkout@master
        with:
          fetch-depth: 1
      - name: Setup Go
        uses: actions/setup-go@v1
        with:
          go-version: ${{ secrets.GO_VERSION }}
      - run: GOPROXY=direct GOSUMDB=off GO111MODULE=on go get -u github.com/kisielk/errcheck; /home/runner/go/bin/errcheck -tags draft ./...
  static_check:
    name: Static check
    runs-on: ubuntu-latest
=======
      - uses: actions/checkout@v2
      - name: golangci-lint
        uses: golangci/golangci-lint-action@v1
        with:
          # Required: the version of golangci-lint is required and must be specified without patch version: we always use the latest patch version.
          version: v1.29

          # Optional: working directory, useful for monorepos
          # working-directory: somedir

          # Optional: golangci-lint command line arguments.
          # args: --issues-exit-code=0

          # Optional: show only new issues if it's a pull request. The default value is `false`.
          # only-new-issues: true
  tests:
    name: tests
    runs-on: ubuntu-latest
    needs: [golangci]
>>>>>>> 72e00bc3
    steps:
      - name: Check out code
        uses: actions/checkout@master
        with:
          fetch-depth: 1
      - name: Setup Go
        uses: actions/setup-go@v1
        with:
          go-version: ${{ secrets.GO_VERSION }}
<<<<<<< HEAD
      - run: GOPROXY=direct GOSUMDB=off GO111MODULE=on go get -u honnef.co/go/tools/cmd/staticcheck; /home/runner/go/bin/staticcheck -tags draft -checks all ./linkerd/... # https://staticcheck.io/docs/checks
  vet:
    name: Vet
    runs-on: ubuntu-latest
    steps:
      - name: Check out code
        uses: actions/checkout@master
        with:
          fetch-depth: 1
      - name: Setup Go
        uses: actions/setup-go@v1
        with:
          go-version: ${{ secrets.GO_VERSION }}
      - run: GOPROXY=direct GOSUMDB=off GO111MODULE=on go vet -tags draft ./...
  sec_check:
    name: Security check
    runs-on: ubuntu-latest
    env:
      GO111MODULE: on
    steps:
      - name: Check out code
        uses: actions/checkout@v2
        with:
          fetch-depth: 1
      - name: Run Gosec Security Scanner
        uses: securego/gosec@master
        with:
          args: ./... -exclude=G301,G304,G107,G101,G110
  tests:
    #  needs: [lint, error_check, static_check, vet, sec_check]
     name: Tests
     runs-on: ubuntu-latest
     steps:
     - name: Check out code
       uses: actions/checkout@master
       with:
        fetch-depth: 1
     - name: Setup Go
       uses: actions/setup-go@v1
       with:
        go-version: ${{ secrets.GO_VERSION }}
     - name: Create cluster using KinD
       uses: engineerd/setup-kind@v0.3.0
       with:
         version: "v0.7.0"
     - run: |
         export CURRENTCONTEXT="$(kubectl config current-context)"
         echo "current-context:" ${CURRENTCONTEXT}   
         export KUBECONFIG="${HOME}/.kube/config"
         echo "environment-kubeconfig:" ${KUBECONFIG}
         GOPROXY=direct GOSUMDB=off GO111MODULE=on go test ./...
=======
      - name: Cache node modules
        uses: actions/cache@v1
        with:
          path: ~/go/pkg/mod
          key: ${{ runner.os }}-go-${{ hashFiles('**/go.sum') }}
          restore-keys: |
            ${{ runner.os }}-go-
      - name: Create cluster using KinD
        uses: engineerd/setup-kind@v0.3.0
        with:
          version: "v0.7.0"
      - run: |
          export CURRENTCONTEXT="$(kubectl config current-context)"
          echo "current-context:" ${CURRENTCONTEXT}
          export KUBECONFIG="${HOME}/.kube/config"
          echo "environment-kubeconfig:" ${KUBECONFIG}
          GOPROXY=direct GOSUMDB=off GO111MODULE=on go test ./... -v

  docker:
    name: Docker build and push
    runs-on: ubuntu-latest
    needs: [golangci,tests]
    steps:
    - name: Check out code
      uses: actions/checkout@master
      with:
        fetch-depth: 1
    - name: Docker login
      uses: azure/docker-login@v1
      with:
        username: ${{ secrets.DOCKER_USERNAME }}
        password: ${{ secrets.DOCKER_PASSWORD }}
    - name: Docker edge build & tag
      if: startsWith(github.ref, 'refs/tags/') != true && success()
      run: |
        DOCKER_BUILDKIT=1 docker build --no-cache -t layer5/meshery-linkerd:edge-latest .
        docker tag layer5/meshery-linkerd:edge-latest layer5/meshery-linkerd:edge-${GITHUB_SHA::7}
    - name: Docker edge push
      if: startsWith(github.ref, 'refs/tags/') != true && success()
      run: |
        docker push ${{ secrets.IMAGE_NAME }}:edge-latest
        docker push ${{ secrets.IMAGE_NAME }}:edge-${GITHUB_SHA::7}
    - name: Docker stable build & tag
      if: github.event_name != 'pull_request' && startsWith(github.ref, 'refs/tags/') && success()
      run: |
        DOCKER_BUILDKIT=1 docker build --no-cache -t ${{ secrets.IMAGE_NAME }}:stable-latest .
        docker tag ${{ secrets.IMAGE_NAME }}:stable-latest ${{ secrets.IMAGE_NAME }}:${GITHUB_REF/refs\/tags\//}-edge
        docker tag ${{ secrets.IMAGE_NAME }}:stable-latest ${{ secrets.IMAGE_NAME }}:stable-${GITHUB_REF/refs\/tags\//}
        docker tag ${{ secrets.IMAGE_NAME }}:stable-latest ${{ secrets.IMAGE_NAME }}:stable-${GITHUB_SHA::7}
    - name: Docker stable push
      if: github.event_name != 'pull_request' && startsWith(github.ref, 'refs/tags/') && success()
      run: |
        docker push ${{ secrets.IMAGE_NAME }}:stable-latest
        docker push ${{ secrets.IMAGE_NAME }}:${GITHUB_REF/refs\/tags\//}-edge
        docker push ${{ secrets.IMAGE_NAME }}:stable-${GITHUB_REF/refs\/tags\//}
        docker push ${{ secrets.IMAGE_NAME }}:stable-${GITHUB_SHA::7}
    - name: Docker Hub Description
      if: github.event_name != 'pull_request' && startsWith(github.ref, 'refs/tags/') && success()
      uses: peter-evans/dockerhub-description@v2.0.0
      env:
        DOCKERHUB_USERNAME: ${{ secrets.DOCKER_USERNAME }}
        DOCKERHUB_PASSWORD: ${{ secrets.DOCKER_PASSWORD }}
        DOCKERHUB_REPOSITORY: ${{ secrets.IMAGE_NAME }}        
>>>>>>> 72e00bc3
<|MERGE_RESOLUTION|>--- conflicted
+++ resolved
@@ -1,23 +1,18 @@
-name: Meshery Linkerd
+name: Meshery Istio
 on:
   push:
     branches:
-<<<<<<< HEAD
       - "*"
-=======
-      - 'master'
->>>>>>> 72e00bc3
     tags:
       - "v*"
   pull_request:
     branches:
-      - 'master'
+      - master
 jobs:
-  golangci:
-    name: golangci-lint
+  lint:
+    name: Check & Review code
     runs-on: ubuntu-latest
     steps:
-<<<<<<< HEAD
       - name: Check out code
         uses: actions/checkout@master
         with:
@@ -26,7 +21,7 @@
         uses: actions/setup-go@v1
         with:
           go-version: ${{ secrets.GO_VERSION }}
-      - run: GOPROXY=direct GOSUMDB=off go get -u golang.org/x/lint/golint; go list ./linkerd/... | grep -v /vendor/ | xargs -L1 /home/runner/go/bin/golint -set_exit_status
+      - run: GOPROXY=direct GOSUMDB=off go get -u golang.org/x/lint/golint; go list ./istio/... | grep -v /vendor/ | xargs -L1 /home/runner/go/bin/golint -set_exit_status
   error_check:
     name: Error check
     runs-on: ubuntu-latest
@@ -43,27 +38,6 @@
   static_check:
     name: Static check
     runs-on: ubuntu-latest
-=======
-      - uses: actions/checkout@v2
-      - name: golangci-lint
-        uses: golangci/golangci-lint-action@v1
-        with:
-          # Required: the version of golangci-lint is required and must be specified without patch version: we always use the latest patch version.
-          version: v1.29
-
-          # Optional: working directory, useful for monorepos
-          # working-directory: somedir
-
-          # Optional: golangci-lint command line arguments.
-          # args: --issues-exit-code=0
-
-          # Optional: show only new issues if it's a pull request. The default value is `false`.
-          # only-new-issues: true
-  tests:
-    name: tests
-    runs-on: ubuntu-latest
-    needs: [golangci]
->>>>>>> 72e00bc3
     steps:
       - name: Check out code
         uses: actions/checkout@master
@@ -73,8 +47,7 @@
         uses: actions/setup-go@v1
         with:
           go-version: ${{ secrets.GO_VERSION }}
-<<<<<<< HEAD
-      - run: GOPROXY=direct GOSUMDB=off GO111MODULE=on go get -u honnef.co/go/tools/cmd/staticcheck; /home/runner/go/bin/staticcheck -tags draft -checks all ./linkerd/... # https://staticcheck.io/docs/checks
+      - run: GOPROXY=direct GOSUMDB=off GO111MODULE=on go get -u honnef.co/go/tools/cmd/staticcheck; /home/runner/go/bin/staticcheck -tags draft -checks all ./istio/... # https://staticcheck.io/docs/checks
   vet:
     name: Vet
     runs-on: ubuntu-latest
@@ -124,69 +97,4 @@
          echo "current-context:" ${CURRENTCONTEXT}   
          export KUBECONFIG="${HOME}/.kube/config"
          echo "environment-kubeconfig:" ${KUBECONFIG}
-         GOPROXY=direct GOSUMDB=off GO111MODULE=on go test ./...
-=======
-      - name: Cache node modules
-        uses: actions/cache@v1
-        with:
-          path: ~/go/pkg/mod
-          key: ${{ runner.os }}-go-${{ hashFiles('**/go.sum') }}
-          restore-keys: |
-            ${{ runner.os }}-go-
-      - name: Create cluster using KinD
-        uses: engineerd/setup-kind@v0.3.0
-        with:
-          version: "v0.7.0"
-      - run: |
-          export CURRENTCONTEXT="$(kubectl config current-context)"
-          echo "current-context:" ${CURRENTCONTEXT}
-          export KUBECONFIG="${HOME}/.kube/config"
-          echo "environment-kubeconfig:" ${KUBECONFIG}
-          GOPROXY=direct GOSUMDB=off GO111MODULE=on go test ./... -v
-
-  docker:
-    name: Docker build and push
-    runs-on: ubuntu-latest
-    needs: [golangci,tests]
-    steps:
-    - name: Check out code
-      uses: actions/checkout@master
-      with:
-        fetch-depth: 1
-    - name: Docker login
-      uses: azure/docker-login@v1
-      with:
-        username: ${{ secrets.DOCKER_USERNAME }}
-        password: ${{ secrets.DOCKER_PASSWORD }}
-    - name: Docker edge build & tag
-      if: startsWith(github.ref, 'refs/tags/') != true && success()
-      run: |
-        DOCKER_BUILDKIT=1 docker build --no-cache -t layer5/meshery-linkerd:edge-latest .
-        docker tag layer5/meshery-linkerd:edge-latest layer5/meshery-linkerd:edge-${GITHUB_SHA::7}
-    - name: Docker edge push
-      if: startsWith(github.ref, 'refs/tags/') != true && success()
-      run: |
-        docker push ${{ secrets.IMAGE_NAME }}:edge-latest
-        docker push ${{ secrets.IMAGE_NAME }}:edge-${GITHUB_SHA::7}
-    - name: Docker stable build & tag
-      if: github.event_name != 'pull_request' && startsWith(github.ref, 'refs/tags/') && success()
-      run: |
-        DOCKER_BUILDKIT=1 docker build --no-cache -t ${{ secrets.IMAGE_NAME }}:stable-latest .
-        docker tag ${{ secrets.IMAGE_NAME }}:stable-latest ${{ secrets.IMAGE_NAME }}:${GITHUB_REF/refs\/tags\//}-edge
-        docker tag ${{ secrets.IMAGE_NAME }}:stable-latest ${{ secrets.IMAGE_NAME }}:stable-${GITHUB_REF/refs\/tags\//}
-        docker tag ${{ secrets.IMAGE_NAME }}:stable-latest ${{ secrets.IMAGE_NAME }}:stable-${GITHUB_SHA::7}
-    - name: Docker stable push
-      if: github.event_name != 'pull_request' && startsWith(github.ref, 'refs/tags/') && success()
-      run: |
-        docker push ${{ secrets.IMAGE_NAME }}:stable-latest
-        docker push ${{ secrets.IMAGE_NAME }}:${GITHUB_REF/refs\/tags\//}-edge
-        docker push ${{ secrets.IMAGE_NAME }}:stable-${GITHUB_REF/refs\/tags\//}
-        docker push ${{ secrets.IMAGE_NAME }}:stable-${GITHUB_SHA::7}
-    - name: Docker Hub Description
-      if: github.event_name != 'pull_request' && startsWith(github.ref, 'refs/tags/') && success()
-      uses: peter-evans/dockerhub-description@v2.0.0
-      env:
-        DOCKERHUB_USERNAME: ${{ secrets.DOCKER_USERNAME }}
-        DOCKERHUB_PASSWORD: ${{ secrets.DOCKER_PASSWORD }}
-        DOCKERHUB_REPOSITORY: ${{ secrets.IMAGE_NAME }}        
->>>>>>> 72e00bc3
+         GOPROXY=direct GOSUMDB=off GO111MODULE=on go test ./...