name: (E2E Tests) Meshery Adapter for Linkerd Tests

on:
  push:
    branches:
      - "*"
    tags:
      - "v*"
    paths-ignore:
      - 'docs/**'   
  pull_request:
     branches:
       - "*"
  release:
    types: [published]
jobs:
  SetPatternfile:
    runs-on: ubuntu-latest
    outputs:
      sm_version: ${{ steps.glrt.outputs.release }}
      adapter_version:  ${{ env.version }}
    steps:
      - name: Checkout Code
        uses: actions/checkout@master
<<<<<<< HEAD
      - name: Get latest release tag
        id: gettag
        uses: pozetroninc/github-action-get-latest-release@master
        with:
          repository: linkerd/linkerd2
          excludes: prerelease, draft, edge 
      - name: Get stable release version
        id: getstabletag
        run: |
          if [ ${{ github.event_name }} == "release" ]; then
            stable_release=${GITHUB_REF/refs\/tags\//}
            echo "stable_release=$stable_release" >> $GITHUB_ENV
          else
            stable_release=$(curl -sL "https://linkerd.io/releases/" | grep -oP 'Stable \(latest version: \K[^)]+' | head -n1)
            echo "stable_release=$stable_release" >> $GITHUB_ENV
          fi
=======
      - name: Get latest version of Linkerd
        run: |
            if [ "$push" == "release" ]; then
              echo "version=${GITHUB_REF/refs\/tags\//}" >> $GITHUB_ENV
            else
              version=$(curl -sL "https://api.github.com/repos/linkerd/linkerd2/releases/latest" | grep -oP '"tag_name": "\K([^"]+)')
              if [ -n "$version" ]; then
                version=${version#v}
                echo "version=$version" >> $GITHUB_ENV
              else
                echo "Error: Unable to retrieve Linkerd version."  # Add appropriate error handling
                exit 1
              fi
            fi


      # - name: Get latest release tag
      #   id: gettag
      #   uses: pozetroninc/github-action-get-latest-release@master
      #   with:
      #     repository: 
      #     excludes: prerelease, draft, edge 
>>>>>>> d70d2517
      - name: Change service mesh version in patternfile
        run: | 
           yq e -i '.services.linkerd.version="${{ env.stable_release }}"' ./.github/install/deploy.yaml 
           cat ./.github/install/deploy.yaml
      - name: Uploading file
        uses: actions/upload-artifact@v3
        with:
          name: patternfile
          path: ./.github/install/deploy.yaml 

  TestLinkerd:
    needs: SetPatternfile
    uses: meshery/meshery/.github/workflows/test_adapters.yaml@master
    with:
      expected_resources: linkerd-destination,linkerd-identity,linkerd-proxy-injector
      expected_resources_types: pod,pod,pod
      expected_resources_namespaces: linkerd-system,linkerd-system,linkerd-system
      deployment_url: https://raw.githubusercontent.com/meshery/meshery/master/install/deployment_yamls/k8s/meshery-linkerd-deployment.yaml
      service_url: https://raw.githubusercontent.com/meshery/meshery/master/install/deployment_yamls/k8s/meshery-linkerd-service.yaml
      adapter_name: linkerd
      patternfile_name: deploy.yaml
      provider: Local
      k8s_version: v1.22.15
      sm_version: ${{ needs.SetPatternfile.outputs.sm_version }}
      adapter_version:  ${{ needs.SetPatternfile.outputs.adapter_version }}
      output_filename: data.json
    secrets:
      token: ${{ secrets.PROVIDER_TOKEN }} 


  UpdateDocs:
    needs: TestLinkerd
    if:  "always() && github.event_name != 'pull_request' "
    runs-on: ubuntu-latest
    steps:
      - name: Skip if needed
        run: |
            echo "this is it ${{ needs.SkipIfNeeded.outputs.skipdocupdate }} "
            if [ "${{github.event_name }}" == "push" ];then
              echo "version=edge" >> $GITHUB_ENV
            fi
            if [ "${{github.event_name }}" == "release" ];then
              echo "version=${GITHUB_REF/refs\/tags\//}" >> $GITHUB_ENV
            fi
      - uses: actions/checkout@master
        with:
          repository: meshery/meshery 
          token: ${{ secrets.GH_ACCESS_TOKEN }}   
      - name: DownloadJSON
        uses: actions/download-artifact@v3
        with:
          name: data.json
      - name: echo results
        run: |
          pretty=$(jq . data.json)
          rm data.json
          mkdir -p ./docs/_compatibility/meshery-linkerd
          cd ./docs/_compatibility/meshery-linkerd
          touch data.json
          echo $pretty > data.json
          cat data.json
          touch test.md
          filename=(`date +%m-%d-%Y-%H-%M-%m_${SHORT_SHA}`)
          echo $filename
          echo "---
          timestamp: $(jq '.metadata.runon| strptime("%a %b %e %X %Z %Y") | strftime("%Y-%m-%d %X %Z %a")' data.json)
          meshery-component: meshery-linkerd
          meshery-component-version: $version
          meshery-server-version: $(jq '.metadata."meshery-server-version"' data.json)
          k8s-distro: minikube
          k8s-version: $(jq '.metadata.k8s_version' data.json)
          service-mesh: Linkerd
          service-mesh-version: $(jq '.metadata.service_mesh_version' data.json)
          tests:
            pod/linkerd-destination: $(jq '.resources_status."pod/linkerd-destination"' data.json)
            pod/linkerd-identity: $(jq '.resources_status."pod/linkerd-identity"' data.json)
            pod/linkerd-proxy-injector:  $(jq '.resources_status."pod/linkerd-proxy-injector"' data.json)
          overall-status: $(jq '."overall-status"' data.json)
          ---" >  test.md
          mv test.md $filename.md
          rm data.json
      - name: Commit
        uses: stefanzweifel/git-auto-commit-action@v4
        with:
          file_pattern: docs
          commit_user_name: l5io
          commit_user_email: ci@layer5.io
          commit_author: ${{ github.actor }} <${{ github.actor }}@users.noreply.github.com>
          commit_options: '--signoff'
          commit_message: '[Docs] Test status of adapter'<|MERGE_RESOLUTION|>--- conflicted
+++ resolved
@@ -22,7 +22,6 @@
     steps:
       - name: Checkout Code
         uses: actions/checkout@master
-<<<<<<< HEAD
       - name: Get latest release tag
         id: gettag
         uses: pozetroninc/github-action-get-latest-release@master
@@ -39,22 +38,6 @@
             stable_release=$(curl -sL "https://linkerd.io/releases/" | grep -oP 'Stable \(latest version: \K[^)]+' | head -n1)
             echo "stable_release=$stable_release" >> $GITHUB_ENV
           fi
-=======
-      - name: Get latest version of Linkerd
-        run: |
-            if [ "$push" == "release" ]; then
-              echo "version=${GITHUB_REF/refs\/tags\//}" >> $GITHUB_ENV
-            else
-              version=$(curl -sL "https://api.github.com/repos/linkerd/linkerd2/releases/latest" | grep -oP '"tag_name": "\K([^"]+)')
-              if [ -n "$version" ]; then
-                version=${version#v}
-                echo "version=$version" >> $GITHUB_ENV
-              else
-                echo "Error: Unable to retrieve Linkerd version."  # Add appropriate error handling
-                exit 1
-              fi
-            fi
-
 
       # - name: Get latest release tag
       #   id: gettag
@@ -62,7 +45,7 @@
       #   with:
       #     repository: 
       #     excludes: prerelease, draft, edge 
->>>>>>> d70d2517
+
       - name: Change service mesh version in patternfile
         run: | 
            yq e -i '.services.linkerd.version="${{ env.stable_release }}"' ./.github/install/deploy.yaml 
