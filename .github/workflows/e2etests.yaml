<<<<<<< HEAD
=======
name: (E2E Tests) Meshery Adapter for Linkerd Tests

on:
  push:
    branches:
      - "*"
    tags:
      - "v*"
  pull_request:
    branches:
      - "*"
  release:
    types: [published]
jobs:
  SetPatternfile:
    runs-on: ubuntu-latest
    outputs:
      sm_version: ${{ steps.glrt.outputs.release }}
      adapter_version:  ${{ env.version }}
    steps:
      - name: Checkout Code
        uses: actions/checkout@v2
      - name: Get version of adapter
        run: |
            if [ ${{ github.event_name }} == "release" ];then
                echo "version=${GITHUB_REF/refs\/tags\//}" >> $GITHUB_ENV
            else 
                echo "version=edge" >> $GITHUB_ENV
            fi
      - name: Get latest release tag
        id: glrt
        run: |
          NEW_LINKERD_VERSION=$(curl --silent "https://api.github.com/repos/linkerd/linkerd2/releases" | jq ' .[] | select(.tag_name|test("stable")) | ."tag_name"' | sed -n 1p$'\n' | tr -d '"')
          echo "::set-output name=release::$NEW_LINKERD_VERSION"
      - name: Change service mesh version in patternfile
        run: | 
           yq e -i '.services.linkerd.settings.version="${{ steps.glrt.outputs.release }}"' ./.github/install/deploy.yaml 
           cat ./.github/install/deploy.yaml
      - name: Uploading file
        uses: actions/upload-artifact@v2
        with:
          name: patternfile
          path: ./.github/install/deploy.yaml 

  TestLinkerd:
    needs: SetPatternfile
    uses: meshery/meshery/.github/workflows/testadapters.yaml@master
    with:
      expected_pods: linkerd-destination,linkerd-identity,linkerd-proxy-injector
      expected_pods_namespaces: linkerd-system,linkerd-system,linkerd-system
      deployment_url: https://raw.githubusercontent.com/meshery/meshery/master/install/deployment_yamls/k8s/meshery-linkerd-deployment.yaml
      service_url: https://raw.githubusercontent.com/meshery/meshery/master/install/deployment_yamls/k8s/meshery-linkerd-service.yaml
      adapter_name: linkerd
      patternfile_name: deploy.yaml
      provider: Local
      k8s_version: v1.20.1
      sm_version: ${{ needs.SetPatternfile.outputs.sm_version }}
      adapter_version:  ${{ needs.SetPatternfile.outputs.adapter_version }}
      output_filename: data.json
    secrets:
      token: ${{ secrets.PROVIDER_TOKEN }} 


  UpdateDocs:
    needs: TestLinkerd
    if:  "always() && github.event_name != 'pull_request' "
    runs-on: ubuntu-latest
    steps:
      - name: Skip if needed
        run: |
            echo "this is it ${{ needs.SkipIfNeeded.outputs.skipdocupdate }} "
            if [ "${{github.event_name }}" == "push" ];then
              echo "version=edge" >> $GITHUB_ENV
            fi
            if [ "${{github.event_name }}" == "release" ];then
              echo "version=${GITHUB_REF/refs\/tags\//}" >> $GITHUB_ENV
            fi
      - uses: actions/checkout@master
        with:
          repository: meshery/meshery 
          token: ${{ secrets.GH_ACCESS_TOKEN }}   
      - name: DownloadJSON
        uses: actions/download-artifact@v2
        with:
          name: data.json
      - name: echo results
        run: |
          pretty=$(jq . data.json)
          rm data.json
          mkdir -p ./docs/_compatibility/meshery-linkerd
          cd ./docs/_compatibility/meshery-linkerd
          touch data.json
          echo $pretty > data.json
          cat data.json
          touch test.md
          filename=(`date +%m-%d-%Y-%H-%M-%m_${SHORT_SHA}`)
          echo $filename
          echo "---
          timestamp: $(jq '.metadata.runon' data.json)
          meshery-component: meshery-linkerd
          meshery-component-version: $version
          meshery-server-version: $(jq '.metadata."meshery-server-version"' data.json)
          k8s-distro: minikube
          k8s-version: $(jq '.metadata.k8s_version' data.json)
          service-mesh: Linkerd
          service-mesh-version: $(jq '.metadata.service_mesh_version' data.json)
          tests:
            linkerd-destination: $(jq '.pods_status."linkerd-destination"' data.json)
            linkerd-identity: $(jq '.pods_status."linkerd-identity"' data.json)
            linkerd-proxy-injector:  $(jq '.pods_status."linkerd-proxy-injector"' data.json)
          overall-status: $(jq '."overall-status"' data.json)
          ---" >  test.md
          mv test.md $filename.md
          rm data.json
      - name: Commit
        uses: stefanzweifel/git-auto-commit-action@v4
        with:
          file_pattern: docs
          commit_user_name: l5io
          commit_user_email: ci@layer5.io
          commit_author: ${{ github.actor }} <${{ github.actor }}@users.noreply.github.com>
          commit_options: '--signoff'
          commit_message: '[Docs] Test status of adapter'
>>>>>>> df93440b
<|MERGE_RESOLUTION|>--- conflicted
+++ resolved
@@ -1,5 +1,3 @@
-<<<<<<< HEAD
-=======
 name: (E2E Tests) Meshery Adapter for Linkerd Tests
 
 on:
@@ -122,5 +120,4 @@
           commit_user_email: ci@layer5.io
           commit_author: ${{ github.actor }} <${{ github.actor }}@users.noreply.github.com>
           commit_options: '--signoff'
-          commit_message: '[Docs] Test status of adapter'
->>>>>>> df93440b
+          commit_message: '[Docs] Test status of adapter'